--- conflicted
+++ resolved
@@ -1,10 +1,6 @@
 <package>
   <name>rotors_simulator</name>
-<<<<<<< HEAD
-  <version>4.0.9</version>
-=======
   <version>4.0.10</version>
->>>>>>> b3b90082
   <description>CrazyS is an extension ROS package of RotorS aimed to modeling, developing and integrating the Crazyflie nano-quadcopter.</description>
 
   <maintainer email="giuseppe.silano@unisannio.it">Giuseppe Silano</maintainer>
