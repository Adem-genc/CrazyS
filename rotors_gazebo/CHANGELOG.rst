^^^^^^^^^^^^^^^^^^^^^^^^^^^^^^^^^^^
Changelog for package rotors_gazebo
^^^^^^^^^^^^^^^^^^^^^^^^^^^^^^^^^^^

<<<<<<< HEAD
=======
4.0.10 (2020-04-14)
-------------------
* Add INDI and Mellinger's controllers to the spaw_mav_crazyflie.launch file
* Add spline trajectory generator
* Add launch files to run the Internal Model and Mellinger's controllers
* Add resource files for the above controllers and trajectory generator
* Contributors: Ria Sonecha, Giuseppe Silano

>>>>>>> b3b90082
4.0.9 (2020-03-22)
------------------
* Add data saving features in crazyflie2_hovering_example.launch
* Delete useless plots in crazyflie2_hovering_example.launch
* Contributors: Giuseppe Silano

4.0.8 (2020-02-09)
------------------
* Add resource file for the Crazyflie's on-board controller when the joystick interface is active
* Add lunch file for piloting the Crazyflie with the joystick
* Contributors: Giuseppe Silano

4.0.7 (2019-12-28)
------------------
* Disable shadows
* Fix issue related to "xacro.py is deprecated; please use xacro instead"
* Contributors: Giuseppe Silano

4.0.6 (2019-01-04)
------------------

4.0.5 (2018-12-17)
------------------
* The launch file that allows Crazyflie simulation when Matlab and Robotics System Toolbox are in the loop has been inserted in the repository
* Contributors: Giuseppe Silano

4.0.4 (2018-09-30)
------------------
* Fix issue #6
* The gains in the "controller_crazyflie2_with_stateEstimator.yaml" file have been changed.
* Contributors: Giuseppe Silano

4.0.3 (2018-06-04)
-----------------
* added the basic_crazyflie.world file by moving the sampling time from 0.01 to 0.001 seconds
* the crazyflie control gains have been split into two files for the simulation with and without state estimator, respectively
* the crazyfie_hovering_example.launch file now is able to simulate both the ideal and the real sensors. In other words, the crazyflie with and without the state estimator (the complementary filter)
* the bug in the orientation plot has been fixed
* two yaml file have been made to simulate the behavior of the drone with and without the complementary filter
* Contributors: Giuseppe Silano

4.0.2 (2018-02-23)
------------------
* modified the controller_crazyflie2.yaml, adding the integral gain on yaw position controller
* Contributors: Giuseppe Silano, Luigi Iannelli

4.0.1 (2018-02-02)
------------------
* initial package Ubuntu release
* added the Crazyflie 2.0 hovering example launch file
* added the Crazyflie 2.0 parameter and controller yaml files
* added the Quaternion to RPY node (XYZ conversion and not ZYX)
* Contributors: Giuseppe Silano, Emanuele Aucone, Benjamin Rodriguez, Luigi Iannelli<|MERGE_RESOLUTION|>--- conflicted
+++ resolved
@@ -2,8 +2,6 @@
 Changelog for package rotors_gazebo
 ^^^^^^^^^^^^^^^^^^^^^^^^^^^^^^^^^^^
 
-<<<<<<< HEAD
-=======
 4.0.10 (2020-04-14)
 -------------------
 * Add INDI and Mellinger's controllers to the spaw_mav_crazyflie.launch file
@@ -12,7 +10,6 @@
 * Add resource files for the above controllers and trajectory generator
 * Contributors: Ria Sonecha, Giuseppe Silano
 
->>>>>>> b3b90082
 4.0.9 (2020-03-22)
 ------------------
 * Add data saving features in crazyflie2_hovering_example.launch
